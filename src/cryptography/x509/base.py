--- conflicted
+++ resolved
@@ -49,52 +49,6 @@
         self.parsed_version = parsed_version
 
 
-<<<<<<< HEAD
-class DuplicateExtension(Exception):
-    def __init__(self, msg, oid):
-        super(DuplicateExtension, self).__init__(msg)
-        self.oid = oid
-
-
-class UnsupportedExtension(Exception):
-    def __init__(self, msg, oid):
-        super(UnsupportedExtension, self).__init__(msg)
-        self.oid = oid
-
-
-class ExtensionNotFound(Exception):
-    def __init__(self, msg, oid):
-        super(ExtensionNotFound, self).__init__(msg)
-        self.oid = oid
-
-
-class Extensions(object):
-    def __init__(self, extensions):
-        self._extensions = extensions
-
-    def get_extension_for_oid(self, oid):
-        for ext in self:
-            if ext.oid == oid:
-                return ext
-
-        raise ExtensionNotFound("No {0} extension was found".format(oid), oid)
-
-    def get_extension_for_class(self, extclass):
-        for ext in self:
-            if type(ext.value) == extclass:
-                return ext
-
-        raise ExtensionNotFound("No {0} extension was found".format(extclass), extclass)
-
-    def __iter__(self):
-        return iter(self._extensions)
-
-    def __len__(self):
-        return len(self._extensions)
-
-
-=======
->>>>>>> 4552fb87
 class Extension(object):
     def __init__(self, oid, critical, value):
         if not isinstance(oid, ObjectIdentifier):
