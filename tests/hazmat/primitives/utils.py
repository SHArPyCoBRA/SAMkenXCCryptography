# Licensed under the Apache License, Version 2.0 (the "License");
# you may not use this file except in compliance with the License.
# You may obtain a copy of the License at
#
#    http://www.apache.org/licenses/LICENSE-2.0
#
# Unless required by applicable law or agreed to in writing, software
# distributed under the License is distributed on an "AS IS" BASIS,
# WITHOUT WARRANTIES OR CONDITIONS OF ANY KIND, either express or
# implied.
# See the License for the specific language governing permissions and
# limitations under the License.

from __future__ import absolute_import, division, print_function

import binascii
import itertools
import os

import pytest

from cryptography.exceptions import (
    AlreadyFinalized, AlreadyUpdated, InvalidSignature, InvalidTag,
    NotYetFinalized
)
from cryptography.hazmat.primitives import hashes, hmac
from cryptography.hazmat.primitives.asymmetric import rsa
from cryptography.hazmat.primitives.ciphers import Cipher
from cryptography.hazmat.primitives.kdf.hkdf import HKDF
from cryptography.hazmat.primitives.kdf.pbkdf2 import PBKDF2HMAC

from ...utils import load_vectors_from_file


def _load_all_params(path, file_names, param_loader):
    all_params = []
    for file_name in file_names:
        all_params.extend(
            load_vectors_from_file(os.path.join(path, file_name), param_loader)
        )
    return all_params


def generate_encrypt_test(param_loader, path, file_names, cipher_factory,
                          mode_factory):
    all_params = _load_all_params(path, file_names, param_loader)

    @pytest.mark.parametrize("params", all_params)
    def test_encryption(self, backend, params):
        encrypt_test(backend, cipher_factory, mode_factory, params)

    return test_encryption


def encrypt_test(backend, cipher_factory, mode_factory, params):
    plaintext = params["plaintext"]
    ciphertext = params["ciphertext"]
    cipher = Cipher(
        cipher_factory(**params),
        mode_factory(**params),
        backend=backend
    )
    encryptor = cipher.encryptor()
    actual_ciphertext = encryptor.update(binascii.unhexlify(plaintext))
    actual_ciphertext += encryptor.finalize()
    assert actual_ciphertext == binascii.unhexlify(ciphertext)
    decryptor = cipher.decryptor()
    actual_plaintext = decryptor.update(binascii.unhexlify(ciphertext))
    actual_plaintext += decryptor.finalize()
    assert actual_plaintext == binascii.unhexlify(plaintext)


def generate_aead_test(param_loader, path, file_names, cipher_factory,
                       mode_factory):
    all_params = _load_all_params(path, file_names, param_loader)

    @pytest.mark.parametrize("params", all_params)
    def test_aead(self, backend, params):
        aead_test(backend, cipher_factory, mode_factory, params)

    return test_aead


def aead_test(backend, cipher_factory, mode_factory, params):
    if params.get("pt") is not None:
        plaintext = params["pt"]
    ciphertext = params["ct"]
    aad = params["aad"]
    if params.get("fail") is True:
        cipher = Cipher(
            cipher_factory(binascii.unhexlify(params["key"])),
            mode_factory(binascii.unhexlify(params["iv"]),
                         binascii.unhexlify(params["tag"])),
            backend
        )
        decryptor = cipher.decryptor()
        decryptor.authenticate_additional_data(binascii.unhexlify(aad))
        actual_plaintext = decryptor.update(binascii.unhexlify(ciphertext))
        with pytest.raises(InvalidTag):
            decryptor.finalize()
    else:
        cipher = Cipher(
            cipher_factory(binascii.unhexlify(params["key"])),
            mode_factory(binascii.unhexlify(params["iv"]), None),
            backend
        )
        encryptor = cipher.encryptor()
        encryptor.authenticate_additional_data(binascii.unhexlify(aad))
        actual_ciphertext = encryptor.update(binascii.unhexlify(plaintext))
        actual_ciphertext += encryptor.finalize()
        tag_len = len(params["tag"])
        assert binascii.hexlify(encryptor.tag)[:tag_len] == params["tag"]
        cipher = Cipher(
            cipher_factory(binascii.unhexlify(params["key"])),
            mode_factory(binascii.unhexlify(params["iv"]),
                         binascii.unhexlify(params["tag"])),
            backend
        )
        decryptor = cipher.decryptor()
        decryptor.authenticate_additional_data(binascii.unhexlify(aad))
        actual_plaintext = decryptor.update(binascii.unhexlify(ciphertext))
        actual_plaintext += decryptor.finalize()
        assert actual_plaintext == binascii.unhexlify(plaintext)


def generate_stream_encryption_test(param_loader, path, file_names,
                                    cipher_factory):
    all_params = _load_all_params(path, file_names, param_loader)

    @pytest.mark.parametrize("params", all_params)
    def test_stream_encryption(self, backend, params):
        stream_encryption_test(backend, cipher_factory, params)
    return test_stream_encryption


def stream_encryption_test(backend, cipher_factory, params):
    plaintext = params["plaintext"]
    ciphertext = params["ciphertext"]
    offset = params["offset"]
    cipher = Cipher(cipher_factory(**params), None, backend=backend)
    encryptor = cipher.encryptor()
    # throw away offset bytes
    encryptor.update(b"\x00" * int(offset))
    actual_ciphertext = encryptor.update(binascii.unhexlify(plaintext))
    actual_ciphertext += encryptor.finalize()
    assert actual_ciphertext == binascii.unhexlify(ciphertext)
    decryptor = cipher.decryptor()
    decryptor.update(b"\x00" * int(offset))
    actual_plaintext = decryptor.update(binascii.unhexlify(ciphertext))
    actual_plaintext += decryptor.finalize()
    assert actual_plaintext == binascii.unhexlify(plaintext)


def generate_hash_test(param_loader, path, file_names, hash_cls):
    all_params = _load_all_params(path, file_names, param_loader)

    @pytest.mark.parametrize("params", all_params)
    def test_hash(self, backend, params):
        hash_test(backend, hash_cls, params)
    return test_hash


def hash_test(backend, algorithm, params):
    msg, md = params
    m = hashes.Hash(algorithm, backend=backend)
    m.update(binascii.unhexlify(msg))
    expected_md = md.replace(" ", "").lower().encode("ascii")
    assert m.finalize() == binascii.unhexlify(expected_md)


def generate_base_hash_test(algorithm, digest_size, block_size):
    def test_base_hash(self, backend):
        base_hash_test(backend, algorithm, digest_size, block_size)
    return test_base_hash


def base_hash_test(backend, algorithm, digest_size, block_size):
    m = hashes.Hash(algorithm, backend=backend)
    assert m.algorithm.digest_size == digest_size
    assert m.algorithm.block_size == block_size
    m_copy = m.copy()
    assert m != m_copy
    assert m._ctx != m_copy._ctx

    m.update(b"abc")
    copy = m.copy()
    copy.update(b"123")
    m.update(b"123")
    assert copy.finalize() == m.finalize()


def generate_long_string_hash_test(hash_factory, md):
    def test_long_string_hash(self, backend):
        long_string_hash_test(backend, hash_factory, md)
    return test_long_string_hash


def long_string_hash_test(backend, algorithm, md):
    m = hashes.Hash(algorithm, backend=backend)
    m.update(b"a" * 1000000)
    assert m.finalize() == binascii.unhexlify(md.lower().encode("ascii"))


def generate_base_hmac_test(hash_cls):
    def test_base_hmac(self, backend):
        base_hmac_test(backend, hash_cls)
    return test_base_hmac


def base_hmac_test(backend, algorithm):
    key = b"ab"
    h = hmac.HMAC(binascii.unhexlify(key), algorithm, backend=backend)
    h_copy = h.copy()
    assert h != h_copy
    assert h._ctx != h_copy._ctx


def generate_hmac_test(param_loader, path, file_names, algorithm):
    all_params = _load_all_params(path, file_names, param_loader)

    @pytest.mark.parametrize("params", all_params)
    def test_hmac(self, backend, params):
        hmac_test(backend, algorithm, params)
    return test_hmac


def hmac_test(backend, algorithm, params):
    msg, md, key = params
    h = hmac.HMAC(binascii.unhexlify(key), algorithm, backend=backend)
    h.update(binascii.unhexlify(msg))
    assert h.finalize() == binascii.unhexlify(md.encode("ascii"))


def generate_pbkdf2_test(param_loader, path, file_names, algorithm):
    all_params = _load_all_params(path, file_names, param_loader)

    @pytest.mark.parametrize("params", all_params)
    def test_pbkdf2(self, backend, params):
        pbkdf2_test(backend, algorithm, params)
    return test_pbkdf2


def pbkdf2_test(backend, algorithm, params):
    # Password and salt can contain \0, which should be loaded as a null char.
    # The NIST loader loads them as literal strings so we replace with the
    # proper value.
    kdf = PBKDF2HMAC(
        algorithm,
        int(params["length"]),
        params["salt"],
        int(params["iterations"]),
        backend
    )
    derived_key = kdf.derive(params["password"])
    assert binascii.hexlify(derived_key) == params["derived_key"]


def generate_aead_exception_test(cipher_factory, mode_factory):
    def test_aead_exception(self, backend):
        aead_exception_test(backend, cipher_factory, mode_factory)
    return test_aead_exception


def aead_exception_test(backend, cipher_factory, mode_factory):
    cipher = Cipher(
        cipher_factory(binascii.unhexlify(b"0" * 32)),
        mode_factory(binascii.unhexlify(b"0" * 24)),
        backend
    )
    encryptor = cipher.encryptor()
    encryptor.update(b"a" * 16)
    with pytest.raises(NotYetFinalized):
        encryptor.tag
    with pytest.raises(AlreadyUpdated):
        encryptor.authenticate_additional_data(b"b" * 16)
    encryptor.finalize()
    with pytest.raises(AlreadyFinalized):
        encryptor.authenticate_additional_data(b"b" * 16)
    with pytest.raises(AlreadyFinalized):
        encryptor.update(b"b" * 16)
    with pytest.raises(AlreadyFinalized):
        encryptor.finalize()
    cipher = Cipher(
        cipher_factory(binascii.unhexlify(b"0" * 32)),
        mode_factory(binascii.unhexlify(b"0" * 24), b"0" * 16),
        backend
    )
    decryptor = cipher.decryptor()
    decryptor.update(b"a" * 16)
    with pytest.raises(AttributeError):
        decryptor.tag


def generate_aead_tag_exception_test(cipher_factory, mode_factory):
    def test_aead_tag_exception(self, backend):
        aead_tag_exception_test(backend, cipher_factory, mode_factory)
    return test_aead_tag_exception


def aead_tag_exception_test(backend, cipher_factory, mode_factory):
    cipher = Cipher(
        cipher_factory(binascii.unhexlify(b"0" * 32)),
        mode_factory(binascii.unhexlify(b"0" * 24)),
        backend
    )
    with pytest.raises(ValueError):
        cipher.decryptor()

    with pytest.raises(ValueError):
        mode_factory(binascii.unhexlify(b"0" * 24), b"000")

    cipher = Cipher(
        cipher_factory(binascii.unhexlify(b"0" * 32)),
        mode_factory(binascii.unhexlify(b"0" * 24), b"0" * 16),
        backend
    )
    with pytest.raises(ValueError):
        cipher.encryptor()


def hkdf_derive_test(backend, algorithm, params):
    hkdf = HKDF(
        algorithm,
        int(params["l"]),
        salt=binascii.unhexlify(params["salt"]) or None,
        info=binascii.unhexlify(params["info"]) or None,
        backend=backend
    )

    okm = hkdf.derive(binascii.unhexlify(params["ikm"]))

    assert okm == binascii.unhexlify(params["okm"])


def hkdf_extract_test(backend, algorithm, params):
    hkdf = HKDF(
        algorithm,
        int(params["l"]),
        salt=binascii.unhexlify(params["salt"]) or None,
        info=binascii.unhexlify(params["info"]) or None,
        backend=backend
    )

    prk = hkdf._extract(binascii.unhexlify(params["ikm"]))

    assert prk == binascii.unhexlify(params["prk"])


def hkdf_expand_test(backend, algorithm, params):
    hkdf = HKDF(
        algorithm,
        int(params["l"]),
        salt=binascii.unhexlify(params["salt"]) or None,
        info=binascii.unhexlify(params["info"]) or None,
        backend=backend
    )

    okm = hkdf._expand(binascii.unhexlify(params["prk"]))

    assert okm == binascii.unhexlify(params["okm"])


def generate_hkdf_test(param_loader, path, file_names, algorithm):
    all_params = _load_all_params(path, file_names, param_loader)

    all_tests = [hkdf_extract_test, hkdf_expand_test, hkdf_derive_test]

    @pytest.mark.parametrize(
        ("params", "hkdf_test"),
        itertools.product(all_params, all_tests)
    )
    def test_hkdf(self, backend, params, hkdf_test):
        hkdf_test(backend, algorithm, params)

    return test_hkdf


def generate_rsa_verification_test(param_loader, path, file_names, hash_alg,
                                   pad_factory):
    all_params = _load_all_params(path, file_names, param_loader)
    all_params = [i for i in all_params
                  if i["algorithm"] == hash_alg.name.upper()]

    @pytest.mark.parametrize("params", all_params)
    def test_rsa_verification(self, backend, params):
        rsa_verification_test(backend, params, hash_alg, pad_factory)

    return test_rsa_verification


def rsa_verification_test(backend, params, hash_alg, pad_factory):
    public_key = rsa.RSAPublicKey(
        public_exponent=params["public_exponent"],
        modulus=params["modulus"]
    )
    pad = pad_factory(params, hash_alg)
    verifier = public_key.verifier(
        binascii.unhexlify(params["s"]),
        pad,
        hash_alg,
        backend
    )
    verifier.update(binascii.unhexlify(params["msg"]))
<<<<<<< HEAD
    verifier.verify()


def rsa_pss_signing_test(backend, hash_alg):
    private_key = rsa.RSAPrivateKey.generate(
        public_exponent=65537,
        key_size=768,
        backend=backend
    )
    public_key = private_key.public_key()
    pss = padding.PSS(
        mgf=padding.MGF1(
            algorithm=hash_alg,
            salt_length=padding.MGF1.MAX_LENGTH
        )
    )
    signer = private_key.signer(
        pss,
        hash_alg,
        backend
    )
    signer.update(b"testing signature")
    signature = signer.finalize()
    verifier = public_key.verifier(
        signature,
        pss,
        hash_alg,
        backend
    )
    verifier.update(b"testing signature")
    verifier.verify()
=======
    if params["fail"]:
        with pytest.raises(InvalidSignature):
            verifier.verify()
    else:
        verifier.verify()
>>>>>>> 23c641da
<|MERGE_RESOLUTION|>--- conflicted
+++ resolved
@@ -24,7 +24,7 @@
     NotYetFinalized
 )
 from cryptography.hazmat.primitives import hashes, hmac
-from cryptography.hazmat.primitives.asymmetric import rsa
+from cryptography.hazmat.primitives.asymmetric import padding, rsa
 from cryptography.hazmat.primitives.ciphers import Cipher
 from cryptography.hazmat.primitives.kdf.hkdf import HKDF
 from cryptography.hazmat.primitives.kdf.pbkdf2 import PBKDF2HMAC
@@ -401,8 +401,11 @@
         backend
     )
     verifier.update(binascii.unhexlify(params["msg"]))
-<<<<<<< HEAD
-    verifier.verify()
+    if params["fail"]:
+        with pytest.raises(InvalidSignature):
+            verifier.verify()
+    else:
+        verifier.verify()
 
 
 def rsa_pss_signing_test(backend, hash_alg):
@@ -432,11 +435,4 @@
         backend
     )
     verifier.update(b"testing signature")
-    verifier.verify()
-=======
-    if params["fail"]:
-        with pytest.raises(InvalidSignature):
-            verifier.verify()
-    else:
-        verifier.verify()
->>>>>>> 23c641da
+    verifier.verify()